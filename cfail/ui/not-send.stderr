--- conflicted
+++ resolved
@@ -1,16 +1,4 @@
 error[E0277]: `*const ()` cannot be sent between threads safely
-<<<<<<< HEAD
-  --> $DIR/not-send.rs:16:5
-   |
-9  | fn is_send<T>()
-   |    ------- required by a bound in this
-10 | where
-11 |     T: Send,
-   |        ---- required by this bound in `is_send`
-...
-16 |     is_send::<Consumer<NotSend, _, 4>>();
-   |     ^^^^^^^^^^^^^^^^^^^^^^^^^^^^^^^^^^ `*const ()` cannot be sent between threads safely
-=======
   --> $DIR/not-send.rs:19:5
    |
 12 | fn is_send<T>()
@@ -21,25 +9,12 @@
 ...
 19 |     is_send::<Consumer<NotSend, 4>>();
    |     ^^^^^^^^^^^^^^^^^^^^^^^^^^^^^^^ `*const ()` cannot be sent between threads safely
->>>>>>> bd32ab83
    |
    = help: within `PhantomData<*const ()>`, the trait `Send` is not implemented for `*const ()`
    = note: required because it appears within the type `PhantomData<*const ()>`
    = note: required because of the requirements on the impl of `Send` for `Consumer<'_, PhantomData<*const ()>, 4_usize>`
 
 error[E0277]: `*const ()` cannot be sent between threads safely
-<<<<<<< HEAD
-  --> $DIR/not-send.rs:17:5
-   |
-9  | fn is_send<T>()
-   |    ------- required by a bound in this
-10 | where
-11 |     T: Send,
-   |        ---- required by this bound in `is_send`
-...
-17 |     is_send::<Producer<NotSend, _, 4>>();
-   |     ^^^^^^^^^^^^^^^^^^^^^^^^^^^^^^^^^^ `*const ()` cannot be sent between threads safely
-=======
   --> $DIR/not-send.rs:20:5
    |
 12 | fn is_send<T>()
@@ -50,25 +25,12 @@
 ...
 20 |     is_send::<Producer<NotSend, 4>>();
    |     ^^^^^^^^^^^^^^^^^^^^^^^^^^^^^^^ `*const ()` cannot be sent between threads safely
->>>>>>> bd32ab83
    |
    = help: within `PhantomData<*const ()>`, the trait `Send` is not implemented for `*const ()`
    = note: required because it appears within the type `PhantomData<*const ()>`
    = note: required because of the requirements on the impl of `Send` for `Producer<'_, PhantomData<*const ()>, 4_usize>`
 
 error[E0277]: `*const ()` cannot be sent between threads safely
-<<<<<<< HEAD
-  --> $DIR/not-send.rs:18:5
-   |
-9  | fn is_send<T>()
-   |    ------- required by a bound in this
-10 | where
-11 |     T: Send,
-   |        ---- required by this bound in `is_send`
-...
-18 |     is_send::<Queue<NotSend, _, 4>>();
-   |     ^^^^^^^^^^^^^^^^^^^^^^^^^^^^^^^ `*const ()` cannot be sent between threads safely
-=======
   --> $DIR/not-send.rs:21:5
    |
 12 | fn is_send<T>()
@@ -79,7 +41,6 @@
 ...
 21 |     is_send::<Queue<NotSend, 4>>();
    |     ^^^^^^^^^^^^^^^^^^^^^^^^^^^^ `*const ()` cannot be sent between threads safely
->>>>>>> bd32ab83
    |
    = help: within `Queue<PhantomData<*const ()>, 4_usize>`, the trait `Send` is not implemented for `*const ()`
    = note: required because it appears within the type `PhantomData<*const ()>`
@@ -90,18 +51,6 @@
    = note: required because it appears within the type `Queue<PhantomData<*const ()>, 4_usize>`
 
 error[E0277]: `*const ()` cannot be sent between threads safely
-<<<<<<< HEAD
-  --> $DIR/not-send.rs:19:5
-   |
-9  | fn is_send<T>()
-   |    ------- required by a bound in this
-10 | where
-11 |     T: Send,
-   |        ---- required by this bound in `is_send`
-...
-19 |     is_send::<heapless::VecBase<NotSend, usize, 4>>();
-   |     ^^^^^^^^^^^^^^^^^^^^^^^^^^^^^^^^^^^^^^^^^^^^^^^ `*const ()` cannot be sent between threads safely
-=======
   --> $DIR/not-send.rs:22:5
    |
 12 | fn is_send<T>()
@@ -112,17 +61,13 @@
 ...
 22 |     is_send::<Vec<NotSend, 4>>();
    |     ^^^^^^^^^^^^^^^^^^^^^^^^^^ `*const ()` cannot be sent between threads safely
->>>>>>> bd32ab83
    |
    = help: within `VecBase<PhantomData<*const ()>, usize, 4_usize>`, the trait `Send` is not implemented for `*const ()`
    = note: required because it appears within the type `PhantomData<*const ()>`
    = note: required because it appears within the type `[PhantomData<*const ()>; 4]`
    = note: required because it appears within the type `ManuallyDrop<[PhantomData<*const ()>; 4]>`
    = note: required because it appears within the type `MaybeUninit<[PhantomData<*const ()>; 4]>`
-<<<<<<< HEAD
    = note: required because it appears within the type `VecBase<PhantomData<*const ()>, usize, 4_usize>`
-=======
-   = note: required because it appears within the type `heapless::Vec<PhantomData<*const ()>, 4_usize>`
 
 error[E0277]: `*const ()` cannot be sent between threads safely
   --> $DIR/not-send.rs:23:5
@@ -141,5 +86,4 @@
    = note: required because it appears within the type `ManuallyDrop<PhantomData<*const ()>>`
    = note: required because it appears within the type `MaybeUninit<PhantomData<*const ()>>`
    = note: required because it appears within the type `[MaybeUninit<PhantomData<*const ()>>; 4]`
-   = note: required because it appears within the type `HistoryBuffer<PhantomData<*const ()>, 4_usize>`
->>>>>>> bd32ab83
+   = note: required because it appears within the type `HistoryBuffer<PhantomData<*const ()>, 4_usize>`